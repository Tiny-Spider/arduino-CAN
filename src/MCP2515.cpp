// Copyright (c) Sandeep Mistry. All rights reserved.
// Licensed under the MIT license. See LICENSE file in the project root for full license information.

#ifndef ARDUINO_ARCH_ESP32

#include "MCP2515.h"

#define REG_BFPCTRL                0x0c
#define REG_TXRTSCTRL              0x0d

#define REG_CANCTRL                0x0f

#define REG_CNF3                   0x28
#define REG_CNF2                   0x29
#define REG_CNF1                   0x2a

#define REG_CANINTE                0x2b

// Whenever changing the CANINTF register, use BIT MODIFY instead of WRITE.
#define REG_CANINTF                0x2c

#define FLAG_RXnIE(n)              (0x01 << n)
#define FLAG_RXnIF(n)              (0x01 << n)
#define FLAG_TXnIF(n)              (0x04 << n)

// There is a 4-register gap between RXF2EID0 and RXF3SIDH.
#define REG_RXFnSIDH(n)            (0x00 + ((n + (n >= 3)) * 4))
#define REG_RXFnSIDL(n)            (0x01 + ((n + (n >= 3)) * 4))
#define REG_RXFnEID8(n)            (0x02 + ((n + (n >= 3)) * 4))
#define REG_RXFnEID0(n)            (0x03 + ((n + (n >= 3)) * 4))

#define REG_RXMnSIDH(n)            (0x20 + (n * 0x04))
#define REG_RXMnSIDL(n)            (0x21 + (n * 0x04))
#define REG_RXMnEID8(n)            (0x22 + (n * 0x04))
#define REG_RXMnEID0(n)            (0x23 + (n * 0x04))

#define REG_TXBnCTRL(n)            (0x30 + (n * 0x10))
#define REG_TXBnSIDH(n)            (0x31 + (n * 0x10))
#define REG_TXBnSIDL(n)            (0x32 + (n * 0x10))
#define REG_TXBnEID8(n)            (0x33 + (n * 0x10))
#define REG_TXBnEID0(n)            (0x34 + (n * 0x10))
#define REG_TXBnDLC(n)             (0x35 + (n * 0x10))
#define REG_TXBnD0(n)              (0x36 + (n * 0x10))

#define REG_RXBnCTRL(n)            (0x60 + (n * 0x10))
#define REG_RXBnSIDH(n)            (0x61 + (n * 0x10))
#define REG_RXBnSIDL(n)            (0x62 + (n * 0x10))
#define REG_RXBnEID8(n)            (0x63 + (n * 0x10))
#define REG_RXBnEID0(n)            (0x64 + (n * 0x10))
#define REG_RXBnDLC(n)             (0x65 + (n * 0x10))
#define REG_RXBnD0(n)              (0x66 + (n * 0x10))

#define FLAG_IDE                   0x08
#define FLAG_SRR                   0x10
#define FLAG_RTR                   0x40
#define FLAG_EXIDE                 0x08
#define FLAG_RXB0CTRL_BUKT         0x04

#define FLAG_RXM0                  0x20
#define FLAG_RXM1                  0x40


MCP2515Class::MCP2515Class() :
  CANControllerClass(),
  _spiSettings(10E6, MSBFIRST, SPI_MODE0),
  _csPin(MCP2515_DEFAULT_CS_PIN),
  _intPin(MCP2515_DEFAULT_INT_PIN),
  _clockFrequency(MCP2515_DEFAULT_CLOCK_FREQUENCY)
{
}

MCP2515Class::~MCP2515Class()
{
}

int MCP2515Class::begin(long baudRate, bool stayInConfigurationMode)
{
  CANControllerClass::begin(baudRate);

  pinMode(_csPin, OUTPUT);

  // start SPI
  SPI.begin();

  reset();

  if (!switchToConfigurationMode()) {
    return 0;
  }

  const struct {
    long clockFrequency;
    long baudRate;
    uint8_t cnf[3];
  } CNF_MAPPER[] = {
    {  (long)8E6, (long)1000E3, { 0x00, 0x80, 0x00 } },
    {  (long)8E6, (long)666666, { 0xC0, 0xB8, 0x01 } },
    {  (long)8E6,  (long)500E3, { 0x00, 0x90, 0x02 } },
    {  (long)8E6,  (long)250E3, { 0x00, 0xb1, 0x05 } },
    {  (long)8E6,  (long)200E3, { 0x00, 0xb4, 0x06 } },
    {  (long)8E6,  (long)125E3, { 0x01, 0xb1, 0x05 } },
    {  (long)8E6,  (long)100E3, { 0x01, 0xb4, 0x06 } },
    {  (long)8E6,   (long)80E3, { 0x01, 0xbf, 0x07 } },
    {  (long)8E6,   (long)50E3, { 0x03, 0xb4, 0x06 } },
    {  (long)8E6,   (long)40E3, { 0x03, 0xbf, 0x07 } },
    {  (long)8E6,   (long)20E3, { 0x07, 0xbf, 0x07 } },
    {  (long)8E6,   (long)10E3, { 0x0f, 0xbf, 0x07 } },
    {  (long)8E6,    (long)5E3, { 0x1f, 0xbf, 0x07 } },

    { (long)16E6, (long)1000E3, { 0x00, 0xd0, 0x82 } },
    { (long)16E6, (long)666666, { 0xC0, 0xF8, 0x81 } },
    { (long)16E6,  (long)500E3, { 0x00, 0xf0, 0x86 } },
    { (long)16E6,  (long)250E3, { 0x41, 0xf1, 0x85 } },
    { (long)16E6,  (long)200E3, { 0x01, 0xfa, 0x87 } },
    { (long)16E6,  (long)125E3, { 0x03, 0xf0, 0x86 } },
    { (long)16E6,  (long)100E3, { 0x03, 0xfa, 0x87 } },
    { (long)16E6,   (long)80E3, { 0x03, 0xff, 0x87 } },
    { (long)16E6,   (long)50E3, { 0x07, 0xfa, 0x87 } },
    { (long)16E6,   (long)40E3, { 0x07, 0xff, 0x87 } },
    { (long)16E6,   (long)20E3, { 0x0f, 0xff, 0x87 } },
    { (long)16E6,   (long)10E3, { 0x1f, 0xff, 0x87 } },
    { (long)16E6,    (long)5E3, { 0x3f, 0xff, 0x87 } },
  };

  const uint8_t* cnf = NULL;

  for (unsigned int i = 0; i < (sizeof(CNF_MAPPER) / sizeof(CNF_MAPPER[0])); i++) {
    if (CNF_MAPPER[i].clockFrequency == _clockFrequency && CNF_MAPPER[i].baudRate == baudRate) {
      cnf = CNF_MAPPER[i].cnf;
      break;
    }
  }

  if (cnf == NULL) {
    return 0;
  }

  writeRegister(REG_CNF1, cnf[0]);
  writeRegister(REG_CNF2, cnf[1]);
  writeRegister(REG_CNF3, cnf[2]);

  writeRegister(REG_CANINTE, FLAG_RXnIE(1) | FLAG_RXnIE(0));
  writeRegister(REG_BFPCTRL, 0x00);
  writeRegister(REG_TXRTSCTRL, 0x00);

  // A combination of RXM1 and RXM0 is "Turns mask/filters off; receives any message".
  writeRegister(REG_RXBnCTRL(0), FLAG_RXM1 | FLAG_RXM0);
  writeRegister(REG_RXBnCTRL(1), FLAG_RXM1 | FLAG_RXM0);

  if (!stayInConfigurationMode) {
    if (!switchToNormalMode()) {
      return 0;
    }
  }

  return 1;
}

void MCP2515Class::end()
{
  SPI.end();

  CANControllerClass::end();
}

int MCP2515Class::endPacket()
{
  if (!CANControllerClass::endPacket()) {
    return 0;
  }

  // Currently, we don't need to use more than one TX buffer as we always wait
  // until the data has been fully transmitted. For the same reason, we don't
  // need to check in the beginning whether there is any data in the TX buffer
  // pending transmission. The performance can be optimized by utilizing all
  // three TX buffers of the MCP2515, but this will come at extra complexity.
  int n = 0;

  // Pre-calculate values for all registers so that we can write them
  // sequentially via the LOAD TX BUFFER instruction.
  // TX BUFFER
  uint8_t regSIDH;
  uint8_t regSIDL;
  uint8_t regEID8;
  uint8_t regEID0;
  if (_txExtended) {
    regSIDH = _txId >> 21;
    regSIDL =
        (((_txId >> 18) & 0x07) << 5) | FLAG_EXIDE | ((_txId >> 16) & 0x03);
    regEID8 = (_txId >> 8) & 0xff;
    regEID0 = _txId & 0xff;
  } else {
    regSIDH = _txId >> 3;
    regSIDL = _txId << 5;
    regEID8 = 0x00;
    regEID0 = 0x00;
  }

  uint8_t regDLC;
  if (_txRtr) {
    regDLC = 0x40 | _txLength;
  } else {
    regDLC = _txLength;
  }

  SPI.beginTransaction(_spiSettings);
  digitalWrite(_csPin, LOW);
  // Send the LOAD TX BUFFER instruction to sequentially write registers,
  // starting from TXBnSIDH(n).
  SPI.transfer(0b01000000 | (n << 1));
  SPI.transfer(regSIDH);
  SPI.transfer(regSIDL);
  SPI.transfer(regEID8);
  SPI.transfer(regEID0);
  SPI.transfer(regDLC);
  if (!_txRtr) {
    for (uint8_t i = 0; i < _txLength; i++) {
      SPI.transfer(_txData[i]);
    }
  }
  digitalWrite(_csPin, HIGH);
  SPI.endTransaction();

  SPI.beginTransaction(_spiSettings);
  digitalWrite(_csPin, LOW);
  // Send the RTS instruction, which sets the TXREQ (TXBnCTRL[3]) bit for the
  // respective buffer, and clears the ABTF, MLOA and TXERR bits.
  SPI.transfer(0b10000000 | (1 << n));
  digitalWrite(_csPin, HIGH);
  SPI.endTransaction();

  // Wait until the transmission completes, or gets aborted.
  // Transmission is pending while TXREQ (TXBnCTRL[3]) bit is set.
  bool aborted = false;
  while (readRegister(REG_TXBnCTRL(n)) & 0x08) {
    // Read the TXERR (TXBnCTRL[4]) bit to check for errors.
    if (readRegister(REG_TXBnCTRL(n)) & 0x10) {
      // Abort on errors by setting the ABAT bit. The MCP2515 will should the
      // TXREQ bit shortly. We'll keep running the loop until TXREQ is cleared.
      modifyRegister(REG_CANCTRL, 0x10, 0x10);
      aborted = true;
    }

    yield();
  }

  if (aborted) {
    // Reset the ABAT bit.
    modifyRegister(REG_CANCTRL, 0x10, 0x00);
  }

  // Clear the pending TX interrupt, if any.
  modifyRegister(REG_CANINTF, FLAG_TXnIF(n), 0x00);

  // Report failure if either of the ABTF, MLOA or TXERR bits are set.
  // TODO: perhaps we can reuse the last value read from this register // earlier?
  return (readRegister(REG_TXBnCTRL(n)) & 0x70) ? 0 : 1;
}

int MCP2515Class::parsePacket()
{
  SPI.beginTransaction(_spiSettings);
  digitalWrite(_csPin, LOW);
  SPI.transfer(0xb0);  // RX STATUS
  uint8_t rxStatus = SPI.transfer(0x00);
  digitalWrite(_csPin, HIGH);
  SPI.endTransaction();

  int n;
  if (rxStatus & 0x40) {
    n = 0;
  } else if (rxStatus & 0x80) {
    n = 1;
  } else {
    _rxId = -1;
    _rxExtended = false;
    _rxRtr = false;
    _rxDlc = 0;
    _rxIndex = 0;
    _rxLength = 0;
    return 0;
  }

  SPI.beginTransaction(_spiSettings);
  digitalWrite(_csPin, LOW);
  // Send READ RX BUFFER instruction to sequentially read registers, starting
  // from RXBnSIDH(n).
  SPI.transfer(0b10010000 | (n * 0x04));
  uint8_t regSIDH = SPI.transfer(0x00);
  uint8_t regSIDL = SPI.transfer(0x00);
  _rxExtended = (regSIDL & FLAG_IDE) ? true : false;

  // We could just skip the extended registers for standard frames, but that
  // would actually add more overhead, and increase complexity.
  uint8_t regEID8 = SPI.transfer(0x00);
  uint8_t regEID0 = SPI.transfer(0x00);
  uint8_t regDLC = SPI.transfer(0x00);
  uint32_t idA = (regSIDH << 3) | (regSIDL >> 5);
  if (_rxExtended) {
    uint32_t idB =
        ((uint32_t)(regSIDL & 0x03) << 16)
        | ((uint32_t)regEID8 << 8)
        | regEID0;

    _rxId = (idA << 18) | idB;
    _rxRtr = (regDLC & FLAG_RTR) ? true : false;
  } else {
    _rxId = idA;
    _rxRtr = (regSIDL & FLAG_SRR) ? true : false;
  }

  _rxDlc = regDLC & 0x0f;
  _rxIndex = 0;

  if (_rxRtr) {
    _rxLength = 0;
  } else {
    _rxLength = _rxDlc;

    // Get the data.
    for (uint8_t i = 0; i < _rxLength; i++) {
      _rxData[i] = SPI.transfer(0x00);
    }
  }

  // Don't need to unset the RXnIF(n) flag as this is done automatically when
  // setting the CS high after a READ RX BUFFER instruction.
  digitalWrite(_csPin, HIGH);
  SPI.endTransaction();
  return _rxDlc;
}

void MCP2515Class::onReceive(void(*callback)(int))
{
  CANControllerClass::onReceive(callback);

  pinMode(_intPin, INPUT);

  if (callback) {
    SPI.usingInterrupt(digitalPinToInterrupt(_intPin));
    attachInterrupt(digitalPinToInterrupt(_intPin), MCP2515Class::onInterrupt, LOW);
  } else {
    detachInterrupt(digitalPinToInterrupt(_intPin));
#ifdef SPI_HAS_NOTUSINGINTERRUPT
    SPI.notUsingInterrupt(digitalPinToInterrupt(_intPin));
#endif
  }
}

int MCP2515Class::filter(int id, int mask)
{
  id &= 0x7ff;
  mask &= 0x7ff;

  // config mode
  writeRegister(REG_CANCTRL, 0x80);
  // TODO: The requested mode must be verified by reading the OPMODE[2:0] bits (CANSTAT[7:5])
  if (readRegister(REG_CANCTRL) != 0x80) {
    return 0;
  }

  for (int n = 0; n < 2; n++) {
    // standard only
    // TODO: This doesn't look correct. According to the datasheet, the RXM0 and
    // RMX1 should either both be unset (in which case filters are active), or
    // both be unset (in which case all filters are ignored).
    // Either way, it's unclear why we write to the same register twice here.
    writeRegister(REG_RXBnCTRL(n), FLAG_RXM0);
    writeRegister(REG_RXBnCTRL(n), FLAG_RXM0);

    writeRegister(REG_RXMnSIDH(n), mask >> 3);
    writeRegister(REG_RXMnSIDL(n), mask << 5);
    writeRegister(REG_RXMnEID8(n), 0);
    writeRegister(REG_RXMnEID0(n), 0);
  }

  for (int n = 0; n < 6; n++) {
    writeRegister(REG_RXFnSIDH(n), id >> 3);
    writeRegister(REG_RXFnSIDL(n), id << 5);
    writeRegister(REG_RXFnEID8(n), 0);
    writeRegister(REG_RXFnEID0(n), 0);
  }

  // normal mode
  writeRegister(REG_CANCTRL, 0x00);
  // TODO: The requested mode must be verified by reading the OPMODE[2:0] bits (CANSTAT[7:5])
  if (readRegister(REG_CANCTRL) != 0x00) {
    return 0;
  }

  return 1;
}

boolean MCP2515Class::setFilterRegisters(
    uint16_t mask0, uint16_t filter0, uint16_t filter1,
    uint16_t mask1, uint16_t filter2, uint16_t filter3, uint16_t filter4, uint16_t filter5,
    bool allowRollover)
{
  mask0 &= 0x7ff;
  filter0 &= 0x7ff;
  filter1 &= 0x7ff;
  mask1 &= 0x7ff;
  filter2 &= 0x7ff;
  filter3 &= 0x7ff;
  filter4 &= 0x7ff;
  filter5 &= 0x7ff;

  if (!switchToConfigurationMode()) {
    return false;
  }

  writeRegister(REG_RXBnCTRL(0), allowRollover ? FLAG_RXB0CTRL_BUKT : 0);
  writeRegister(REG_RXBnCTRL(1), 0);
  for (int n = 0; n < 2; n++) {
    uint8_t mask = (n == 0) ? mask0 : mask1;
    writeRegister(REG_RXMnSIDH(n), mask >> 3);
    writeRegister(REG_RXMnSIDL(n), mask << 5);
    writeRegister(REG_RXMnEID8(n), 0);
    writeRegister(REG_RXMnEID0(n), 0);
  }

  uint8_t filter_array[6] =
      {filter0, filter1, filter2, filter3, filter4, filter5};
  for (int n = 0; n < 6; n++) {
    uint8_t id = filter_array[n];
    writeRegister(REG_RXFnSIDH(n), id >> 3);
    writeRegister(REG_RXFnSIDL(n), id << 5);
    writeRegister(REG_RXFnEID8(n), 0);
    writeRegister(REG_RXFnEID0(n), 0);
  }

  if (!switchToNormalMode()) {
    return false;
  }

  return true;
}

int MCP2515Class::filterExtended(long id, long mask)
{
  id &= 0x1FFFFFFF;
  mask &= 0x1FFFFFFF;

  // config mode
  writeRegister(REG_CANCTRL, 0x80);
  // TODO: The requested mode must be verified by reading the OPMODE[2:0] bits (CANSTAT[7:5])
  if (readRegister(REG_CANCTRL) != 0x80) {
    return 0;
  }

  for (int n = 0; n < 2; n++) {
    // extended only
    // TODO: This doesn't look correct. According to the datasheet, the RXM0 and
    // RMX1 should either both be unset (in which case filters are active), or
    // both be unset (in which case all filters are ignored).
    // Either way, it's unclear why we write to the same register twice here.
    writeRegister(REG_RXBnCTRL(n), FLAG_RXM1);
    writeRegister(REG_RXBnCTRL(n), FLAG_RXM1);

    writeRegister(REG_RXMnSIDH(n), mask >> 21);
    writeRegister(REG_RXMnSIDL(n), (((mask >> 18) & 0x03) << 5) | FLAG_EXIDE | ((mask >> 16) & 0x03));
    writeRegister(REG_RXMnEID8(n), (mask >> 8) & 0xff);
    writeRegister(REG_RXMnEID0(n), mask & 0xff);
  }

  for (int n = 0; n < 6; n++) {
    writeRegister(REG_RXFnSIDH(n), id >> 21);
    writeRegister(REG_RXFnSIDL(n), (((id >> 18) & 0x03) << 5) | FLAG_EXIDE | ((id >> 16) & 0x03));
    writeRegister(REG_RXFnEID8(n), (id >> 8) & 0xff);
    writeRegister(REG_RXFnEID0(n), id & 0xff);
  }

  // normal mode
  writeRegister(REG_CANCTRL, 0x00);
  // TODO: The requested mode must be verified by reading the OPMODE[2:0] bits (CANSTAT[7:5])
  if (readRegister(REG_CANCTRL) != 0x00) {
    return 0;
  }

  return 1;
}

bool MCP2515Class::switchToNormalMode() {
  // TODO: Should we use modifyRegister(REG_CANCTRL, 0xe0, 0x00) here instead?
  writeRegister(REG_CANCTRL, 0x00);
  return (readRegister(REG_CANCTRL) & 0xe0) == 0x00;
}

bool MCP2515Class::switchToConfigurationMode()
{
  // TODO: Should we use modifyRegister(REG_CANCTRL, 0xe0, 0x80) here instead?
  writeRegister(REG_CANCTRL, 0x80);
  return (readRegister(REG_CANCTRL) & 0xe0) == 0x80;
}

int MCP2515Class::observe()
{
<<<<<<< HEAD
  // TODO: These should probably be 0x60, not 0x80.
  writeRegister(REG_CANCTRL, 0x80);
  // TODO: The requested mode must be verified by reading the OPMODE[2:0] bits (CANSTAT[7:5])
  if (readRegister(REG_CANCTRL) != 0x80) {
=======
  writeRegister(REG_CANCTRL, 0x60);
  if (readRegister(REG_CANCTRL) != 0x60) {
>>>>>>> b514e6b8
    return 0;
  }

  return 1;
}

int MCP2515Class::loopback()
{
  writeRegister(REG_CANCTRL, 0x40);
  // TODO: The requested mode must be verified by reading the OPMODE[2:0] bits (CANSTAT[7:5])
  if (readRegister(REG_CANCTRL) != 0x40) {
    return 0;
  }

  return 1;
}

int MCP2515Class::sleep()
{
  writeRegister(REG_CANCTRL, 0x01);
  // TODO: The requested mode must be verified by reading the OPMODE[2:0] bits (CANSTAT[7:5])
  if (readRegister(REG_CANCTRL) != 0x01) {
    return 0;
  }

  return 1;
}

int MCP2515Class::wakeup()
{
  writeRegister(REG_CANCTRL, 0x00);
  // TODO: The requested mode must be verified by reading the OPMODE[2:0] bits (CANSTAT[7:5])
  if (readRegister(REG_CANCTRL) != 0x00) {
    return 0;
  }

  return 1;
}

void MCP2515Class::setPins(int cs, int irq)
{
  _csPin = cs;
  _intPin = irq;
}

void MCP2515Class::setSPIFrequency(uint32_t frequency)
{
  _spiSettings = SPISettings(frequency, MSBFIRST, SPI_MODE0);
}

void MCP2515Class::setClockFrequency(long clockFrequency)
{
  _clockFrequency = clockFrequency;
}

void MCP2515Class::dumpImportantRegisters(Stream& out) {
  out.print("TEC: ");
  out.println(readRegister(0x1C), HEX);
  out.print("REC: ");
  out.println(readRegister(0x1D), HEX);
  out.print("CANINTE: ");
  out.println(readRegister(0x2B), HEX);

  out.print("CANINTF: ");
  uint8_t regCANINTF = readRegister(0x2C);
  out.print(regCANINTF, HEX);
  if (regCANINTF & 0x80) {
    out.print(" MERRF");
  }
  if (regCANINTF & 0x40) {
    out.print(" WAKIF");
  }
  if (regCANINTF & 0x20) {
    out.print(" ERRIF");
  }
  if (regCANINTF & 0x10) {
    out.print(" TX2IF");
  }
  if (regCANINTF & 0x08) {
    out.print(" TX1IF");
  }
  if (regCANINTF & 0x04) {
    out.print(" TX0IF");
  }
  if (regCANINTF & 0x02) {
    out.print(" RX1IF");
  }
  if (regCANINTF & 0x01) {
    out.print(" RX0IF");
  }
  out.println();

  out.print("EFLG: ");
  uint8_t regEFLG = readRegister(0x2D);
  out.print(regEFLG, HEX);
  if (regEFLG & 0x80) {
    out.print(" RX1OVR");
  }
  if (regEFLG & 0x40) {
    out.print(" RX0OVR");
  }
  if (regEFLG & 0x20) {
    out.print(" TXBO");
  }
  if (regEFLG & 0x10) {
    out.print(" TXEP");
  }
  if (regEFLG & 0x08) {
    out.print(" RXEP");
  }
  if (regEFLG & 0x04) {
    out.print(" TXWAR");
  }
  if (regEFLG & 0x02) {
    out.print(" RXWAR");
  }
  if (regEFLG & 0x01) {
    out.print(" EWARN");
  }
  out.println();
}

void MCP2515Class::dumpRegisters(Stream& out)
{
  for (int i = 0; i < 128; i++) {
    byte b = readRegister(i);

    out.print("0x");
    if (i < 16) {
      out.print('0');
    }
    out.print(i, HEX);
    out.print(": 0x");
    if (b < 16) {
      out.print('0');
    }
    out.println(b, HEX);
  }
}

void MCP2515Class::reset()
{
  SPI.beginTransaction(_spiSettings);
  digitalWrite(_csPin, LOW);
  SPI.transfer(0xc0);
  digitalWrite(_csPin, HIGH);
  SPI.endTransaction();

  // From the data sheet:
  // The OST keeps the device in a Reset state for 128 OSC1 clock cycles after
  // the occurrence of a Power-on Reset, SPI Reset, after the assertion of the
  // RESET pin, and after a wake-up from Sleep mode. It should be noted that no
  // SPI protocol operations should be attempted until after the OST has
  // expired.
  // We sleep for 160 cycles to match the old behavior with 16 MHz quartz, and
  // to be on the safe side for 8 MHz devices.
  delayMicroseconds(ceil(160 * 1000000.0 / _clockFrequency));
}

void MCP2515Class::handleInterrupt()
{
  if (readRegister(REG_CANINTF) == 0) {
    return;
  }

  while (parsePacket() || _rxId != -1) {
    _onReceive(available());
  }
}

uint8_t MCP2515Class::readRegister(uint8_t address)
{
  uint8_t value;

  SPI.beginTransaction(_spiSettings);
  digitalWrite(_csPin, LOW);
  SPI.transfer(0x03);
  SPI.transfer(address);
  value = SPI.transfer(0x00);
  digitalWrite(_csPin, HIGH);
  SPI.endTransaction();

  return value;
}

void MCP2515Class::modifyRegister(uint8_t address, uint8_t mask, uint8_t value)
{
  SPI.beginTransaction(_spiSettings);
  digitalWrite(_csPin, LOW);
  SPI.transfer(0x05);
  SPI.transfer(address);
  SPI.transfer(mask);
  SPI.transfer(value);
  digitalWrite(_csPin, HIGH);
  SPI.endTransaction();
}

void MCP2515Class::writeRegister(uint8_t address, uint8_t value)
{
  SPI.beginTransaction(_spiSettings);
  digitalWrite(_csPin, LOW);
  SPI.transfer(0x02);
  SPI.transfer(address);
  SPI.transfer(value);
  digitalWrite(_csPin, HIGH);
  SPI.endTransaction();
}

void MCP2515Class::onInterrupt()
{
  CAN.handleInterrupt();
}

MCP2515Class CAN;

#endif<|MERGE_RESOLUTION|>--- conflicted
+++ resolved
@@ -495,15 +495,8 @@
 
 int MCP2515Class::observe()
 {
-<<<<<<< HEAD
-  // TODO: These should probably be 0x60, not 0x80.
-  writeRegister(REG_CANCTRL, 0x80);
-  // TODO: The requested mode must be verified by reading the OPMODE[2:0] bits (CANSTAT[7:5])
-  if (readRegister(REG_CANCTRL) != 0x80) {
-=======
   writeRegister(REG_CANCTRL, 0x60);
   if (readRegister(REG_CANCTRL) != 0x60) {
->>>>>>> b514e6b8
     return 0;
   }
 
